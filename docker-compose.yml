--- conflicted
+++ resolved
@@ -113,25 +113,12 @@
       - LC_CTYPE=ko_KR.UTF-8
     entrypoint: ["/bin/bash", "/ollama-entrypoint.sh"]
     healthcheck:
-<<<<<<< HEAD
       test: ["CMD", "/bin/bash", "/ollama-healthcheck.sh"]
       interval: 60s
       timeout: 60s
       retries: 30
       start_period: 1200s
-=======
-      test:
-        [
-          "CMD",
-          "sh",
-          "-c",
-          "ollama list | grep -q 'qwen2:1.5b' && ollama run qwen2:1.5b 'test' | head -1 | grep -q .",
-        ]
-      interval: 30s
-      timeout: 30s
-      retries: 10
-      start_period: 300s
->>>>>>> 95c33f29
+
 
   chatbot:
     build:
